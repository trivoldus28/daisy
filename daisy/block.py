from __future__ import absolute_import
from .coordinate import Coordinate
from enum import Enum
from .freezable import Freezable
from funlib.math import cantor_number

import copy
from enum import Enum


class BlockStatus(Enum):
    CREATED = 0
    SUCCESS = 1
    FAILED = 2


class BlockStatus(Enum):
    WAITING = 1
    READY = 2
    PROCESSING = 3
    DONE = 4
    FAILED = 5


class Block(Freezable):
    """Describes a block to process with attributes:

    Attributes:

        read_roi (`class:Roi`):

            The region of interest (ROI) to read from.

        write_roi (`class:Roi`):

            The region of interest (ROI) to write to.

        status (``BlockStatus``):

            Stores the processing status of the block. Block status should be
            updated as it goes through the lifecycle of scheduler to client and
            back.

        block_id (``int``):

            A unique ID for this block (within all blocks tiling the total ROI
            to process).

        task_id (``int``):

            The id of the Task that this block belongs to.

    Args:

        total_roi(`class:Roi`):

            The total ROI that the blocks are tiling, needed to find unique
            block IDs.

        read_roi (`class:Roi`):

            The region of interest (ROI) to read from.

        write_roi (`class:Roi`):

            The region of interest (ROI) to write to.

        status (``BlockStatus``):

            Stores the processing status of the block. Block status should be
            updated as it goes through the lifecycle of scheduler to client and
            back.

        block_id (``int``, optional):

            The ID to assign to this block. The ID is normally computed from
            the write ROI and the total ROI, such that each block has a unique
            ID.
<<<<<<< HEAD

        task_id (``int``, optional):

            The id of the Task that this block belongs to. Defaults to None.

    '''

    def __init__(
            self,
            total_roi,
            read_roi,
            write_roi,
            status,
            block_id=None,
            task_id=None):
=======
    """

    def __init__(self, total_roi, read_roi, write_roi, task_id, block_id=None):
>>>>>>> b4d7d35a

        self.read_roi = read_roi
        self.write_roi = write_roi

        self.task_id = task_id
        if block_id is None:
<<<<<<< HEAD
            self.block_id, self.z_order_id = self.__compute_block_id(
                    total_roi, write_roi)
        else:
            self.block_id = block_id
            self.z_order_id = block_id  # for compatibility
        self.task_id = task_id
        self.status = status
=======
            block_id = self.__compute_block_id(total_roi, write_roi)
        self.block_id = (task_id, block_id)
        self.status = BlockStatus.CREATED
>>>>>>> b4d7d35a
        self.freeze()

    def copy(self):

        return copy.deepcopy(self)

    def set_status(self, status):
        self.unfreeze()
        self.status = status
        self.freeze()

    def __compute_block_id(self, total_roi, write_roi, shift=None):
        block_index = write_roi.get_offset() / write_roi.get_shape()

        # block_id will be the cantor number for this block index
        block_id = int(cantor_number(block_index))

        return block_id

    def __repr__(self):

        return "id: %s (read_roi: %s, write_roi %s)" % (
            self.block_id,
            self.read_roi,
            self.write_roi,
        )<|MERGE_RESOLUTION|>--- conflicted
+++ resolved
@@ -1,25 +1,14 @@
 from __future__ import absolute_import
-from .coordinate import Coordinate
+from .freezable import Freezable
 from enum import Enum
-from .freezable import Freezable
 from funlib.math import cantor_number
-
 import copy
-from enum import Enum
 
 
 class BlockStatus(Enum):
     CREATED = 0
     SUCCESS = 1
     FAILED = 2
-
-
-class BlockStatus(Enum):
-    WAITING = 1
-    READY = 2
-    PROCESSING = 3
-    DONE = 4
-    FAILED = 5
 
 
 class Block(Freezable):
@@ -65,67 +54,38 @@
 
             The region of interest (ROI) to write to.
 
-        status (``BlockStatus``):
-
-            Stores the processing status of the block. Block status should be
-            updated as it goes through the lifecycle of scheduler to client and
-            back.
-
         block_id (``int``, optional):
 
             The ID to assign to this block. The ID is normally computed from
             the write ROI and the total ROI, such that each block has a unique
             ID.
-<<<<<<< HEAD
 
         task_id (``int``, optional):
 
             The id of the Task that this block belongs to. Defaults to None.
 
-    '''
-
+    """
     def __init__(
             self,
             total_roi,
             read_roi,
             write_roi,
-            status,
             block_id=None,
             task_id=None):
-=======
-    """
-
-    def __init__(self, total_roi, read_roi, write_roi, task_id, block_id=None):
->>>>>>> b4d7d35a
 
         self.read_roi = read_roi
         self.write_roi = write_roi
 
         self.task_id = task_id
         if block_id is None:
-<<<<<<< HEAD
-            self.block_id, self.z_order_id = self.__compute_block_id(
-                    total_roi, write_roi)
-        else:
-            self.block_id = block_id
-            self.z_order_id = block_id  # for compatibility
-        self.task_id = task_id
-        self.status = status
-=======
             block_id = self.__compute_block_id(total_roi, write_roi)
         self.block_id = (task_id, block_id)
         self.status = BlockStatus.CREATED
->>>>>>> b4d7d35a
         self.freeze()
 
     def copy(self):
 
         return copy.deepcopy(self)
-
-    def set_status(self, status):
-        self.unfreeze()
-        self.status = status
-        self.freeze()
 
     def __compute_block_id(self, total_roi, write_roi, shift=None):
         block_index = write_roi.get_offset() / write_roi.get_shape()
